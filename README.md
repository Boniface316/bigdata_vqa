# Big Data Small Quantum Computer

Authors: [Boniface Yogendran](https://github.com/Boniface316), [Daniel Charlton](https://github.com/DanLeeC), [Miriam Beddig](https://github.com/12mB7693), [Ioannis Kolotouros](https://github.com/greater) and [Dr. Petros Wallden](http://www.pwallden.gr/)

<<<<<<< HEAD
This repository contains the code and data required to reproduce the results presented in the paper titled "Big Data Small Quantum Computer." The paper is available on arXiv: [arXiv:2402.01529](https://arxiv.org/abs/2305.13594).
=======
This repository contains the code and data required to reproduce the results presented in the paper titled "Big Data Small Quantum Computer." The paper is available on arXiv: [arXiv:2402.01529](https://arxiv.org/abs/2402.01529).
>>>>>>> babdcd78

There are three algorithms presented in the paper, each with its own notebook in the `notebooks` directory. The notebooks are as follows:

1. 3-means Clustering
2. Divisive Clustering
3. Gaussian Mixture Model Clustering

## Abstract

Current quantum hardware prohibits any direct use of large classical datasets. Coresets allow for a succinct description of these large datasets and their solution in a computational task is competitive with the solution on the original dataset. The method of combining coresets with small quantum computers to solve a given task that requires a large number of data points was first introduced by Harrow [arXiv:2004.00026]. In this paper, we apply the coreset method in three different well-studied classical machine learning problems, namely Divisive Clustering, 3-means Clustering, and Gaussian Mixture Model Clustering. We provide a Hamiltonian formulation of the aforementioned problems for which the number of qubits scales linearly with the size of the coreset. Then, we evaluate how the variational quantum eigensolver (VQE) performs on these problems and demonstrate the practical efficiency of coresets when used along with a small quantum computer. We perform noiseless simulations on instances of sizes up to 25 qubits on CUDA Quantum and show that our approach provides comparable performance to classical solvers.

# Running the experiements

## Setting up the environment

1. Clone the repository
2. run `docker build .` to build the docker image.
3. run `docker run -it --runtime=nvidia -p 8888:8888 --gpus all <image_id>` to start the jupyter notebook server.

## Running the experiments in the notebook

1. Open the jupyter notebook server in your browser by navigating to `http://localhost:8888/`
2. Open any notebook in the `notebooks` directory and run the cells to reproduce the results.

# Support

This repo is intended to be used as a reference for the paper. We are in the process of making the code more user-friendly and easier to use. This may break the current code. If you do encounter any issues, please open an issue and assign it to `@Boniface316`.

# License

This project is licensed under the MIT License - see the [LICENSE](LICENSE) file for details
<|MERGE_RESOLUTION|>--- conflicted
+++ resolved
@@ -1,40 +1,37 @@
-# Big Data Small Quantum Computer
-
-Authors: [Boniface Yogendran](https://github.com/Boniface316), [Daniel Charlton](https://github.com/DanLeeC), [Miriam Beddig](https://github.com/12mB7693), [Ioannis Kolotouros](https://github.com/greater) and [Dr. Petros Wallden](http://www.pwallden.gr/)
-
-<<<<<<< HEAD
-This repository contains the code and data required to reproduce the results presented in the paper titled "Big Data Small Quantum Computer." The paper is available on arXiv: [arXiv:2402.01529](https://arxiv.org/abs/2305.13594).
-=======
-This repository contains the code and data required to reproduce the results presented in the paper titled "Big Data Small Quantum Computer." The paper is available on arXiv: [arXiv:2402.01529](https://arxiv.org/abs/2402.01529).
->>>>>>> babdcd78
-
-There are three algorithms presented in the paper, each with its own notebook in the `notebooks` directory. The notebooks are as follows:
-
-1. 3-means Clustering
-2. Divisive Clustering
-3. Gaussian Mixture Model Clustering
-
-## Abstract
-
-Current quantum hardware prohibits any direct use of large classical datasets. Coresets allow for a succinct description of these large datasets and their solution in a computational task is competitive with the solution on the original dataset. The method of combining coresets with small quantum computers to solve a given task that requires a large number of data points was first introduced by Harrow [arXiv:2004.00026]. In this paper, we apply the coreset method in three different well-studied classical machine learning problems, namely Divisive Clustering, 3-means Clustering, and Gaussian Mixture Model Clustering. We provide a Hamiltonian formulation of the aforementioned problems for which the number of qubits scales linearly with the size of the coreset. Then, we evaluate how the variational quantum eigensolver (VQE) performs on these problems and demonstrate the practical efficiency of coresets when used along with a small quantum computer. We perform noiseless simulations on instances of sizes up to 25 qubits on CUDA Quantum and show that our approach provides comparable performance to classical solvers.
-
-# Running the experiements
-
-## Setting up the environment
-
-1. Clone the repository
-2. run `docker build .` to build the docker image.
-3. run `docker run -it --runtime=nvidia -p 8888:8888 --gpus all <image_id>` to start the jupyter notebook server.
-
-## Running the experiments in the notebook
-
-1. Open the jupyter notebook server in your browser by navigating to `http://localhost:8888/`
-2. Open any notebook in the `notebooks` directory and run the cells to reproduce the results.
-
-# Support
-
-This repo is intended to be used as a reference for the paper. We are in the process of making the code more user-friendly and easier to use. This may break the current code. If you do encounter any issues, please open an issue and assign it to `@Boniface316`.
-
-# License
-
-This project is licensed under the MIT License - see the [LICENSE](LICENSE) file for details
+# Big Data Small Quantum Computer
+
+Authors: [Boniface Yogendran](https://github.com/Boniface316), [Daniel Charlton](https://github.com/DanLeeC), [Miriam Beddig](https://github.com/12mB7693), [Ioannis Kolotouros](https://github.com/greater) and [Dr. Petros Wallden](http://www.pwallden.gr/)
+
+This repository contains the code and data required to reproduce the results presented in the paper titled "Big Data Small Quantum Computer." The paper is available on arXiv: [arXiv:2402.01529](https://arxiv.org/abs/2402.01529).
+
+
+There are three algorithms presented in the paper, each with its own notebook in the `notebooks` directory. The notebooks are as follows:
+
+1. 3-means Clustering
+2. Divisive Clustering
+3. Gaussian Mixture Model Clustering
+
+## Abstract
+
+Current quantum hardware prohibits any direct use of large classical datasets. Coresets allow for a succinct description of these large datasets and their solution in a computational task is competitive with the solution on the original dataset. The method of combining coresets with small quantum computers to solve a given task that requires a large number of data points was first introduced by Harrow [arXiv:2004.00026]. In this paper, we apply the coreset method in three different well-studied classical machine learning problems, namely Divisive Clustering, 3-means Clustering, and Gaussian Mixture Model Clustering. We provide a Hamiltonian formulation of the aforementioned problems for which the number of qubits scales linearly with the size of the coreset. Then, we evaluate how the variational quantum eigensolver (VQE) performs on these problems and demonstrate the practical efficiency of coresets when used along with a small quantum computer. We perform noiseless simulations on instances of sizes up to 25 qubits on CUDA Quantum and show that our approach provides comparable performance to classical solvers.
+
+# Running the experiements
+
+## Setting up the environment
+
+1. Clone the repository
+2. run `docker build .` to build the docker image.
+3. run `docker run -it --runtime=nvidia -p 8888:8888 --gpus all <image_id>` to start the jupyter notebook server.
+
+## Running the experiments in the notebook
+
+1. Open the jupyter notebook server in your browser by navigating to `http://localhost:8888/`
+2. Open any notebook in the `notebooks` directory and run the cells to reproduce the results.
+
+# Support
+
+This repo is intended to be used as a reference for the paper. We are in the process of making the code more user-friendly and easier to use. This may break the current code. If you do encounter any issues, please open an issue and assign it to `@Boniface316`.
+
+# License
+
+This project is licensed under the MIT License - see the [LICENSE](LICENSE) file for details